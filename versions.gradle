ext {
    versionCode = 105
    versionName = "100.5.0"
    droid = ext {
        minSdk = 19
        targetSdk = 28
        buildTools = "28.0.3"
        constraintLayout = "1.1.3"
        multiDex = "1.0.3"
        support = "28.0.0"
        testRunner = "1.0.2"
        arCore = "1.8.0"
        lifecycle = "1.1.1"
    }
    test = ext {
        espresso = "2.2.2"
        jUnit = "4.12"
    }
    kotlin_version = "1.3.31"
<<<<<<< HEAD
    arcgis = "100.6.0-2480"
=======
    arcgis = "100.6.0-2481"
>>>>>>> 8f237bd1
}<|MERGE_RESOLUTION|>--- conflicted
+++ resolved
@@ -17,9 +17,5 @@
         jUnit = "4.12"
     }
     kotlin_version = "1.3.31"
-<<<<<<< HEAD
-    arcgis = "100.6.0-2480"
-=======
     arcgis = "100.6.0-2481"
->>>>>>> 8f237bd1
 }