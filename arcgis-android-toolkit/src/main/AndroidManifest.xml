--- conflicted
+++ resolved
@@ -1,28 +1,26 @@
 <manifest xmlns:android="http://schemas.android.com/apk/res/android"
     package="com.esri.arcgisruntime.toolkit">
 
-<<<<<<< HEAD
+    <uses-permission android:name="android.permission.CAMERA" />
     <uses-permission android:name="android.permission.ACCESS_FINE_LOCATION" />
-    <uses-permission android:name="android.permission.CAMERA" />
 
-    <uses-feature
-        android:glEsVersion="0x00030000"
-        android:required="true" />
-=======
-    <uses-permission android:name="android.permission.CAMERA" />
-
-    <!-- setting to false to ensure that we don't enforce this feature on the users of the toolkit. Users can
+    <!-- setting required to false to ensure that we don't enforce this feature on the users of the toolkit. Users can
      override by defining this as required in their own manifest. -->
     <uses-feature
         android:name="android.hardware.camera"
         android:required="false" />
 
-    <!-- setting to false to ensure that we don't enforce this feature on the users of the toolkit. Users can
-    override by defining this as required in their own manifest. -->
+    <uses-feature
+        android:name="android.hardware.location.network"
+        android:required="false" />
+
+    <uses-feature
+        android:name="android.hardware.location.gps"
+        android:required="false" />
+
     <uses-feature
         android:glEsVersion="0x00030000"
         android:required="false" />
->>>>>>> 268c92a3
 
     <application>
         <!-- Indicates that app supports, but does not require ARCore ("AR Optional").
