/*
 * Copyright 2019 Esri
 *
 * Licensed under the Apache License, Version 2.0 (the "License");
 * you may not use this file except in compliance with the License.
 * You may obtain a copy of the License at
 *
 *    http://www.apache.org/licenses/LICENSE-2.0
 *
 * Unless required by applicable law or agreed to in writing, software
 * distributed under the License is distributed on an "AS IS" BASIS,
 * WITHOUT WARRANTIES OR CONDITIONS OF ANY KIND, either express or implied.
 * See the License for the specific language governing permissions and
 * limitations under the License.
 */

package com.esri.arcgisruntime.toolkit.sceneview

import android.Manifest
import android.annotation.SuppressLint
import android.app.Activity
import android.arch.lifecycle.DefaultLifecycleObserver
import android.arch.lifecycle.Lifecycle
import android.arch.lifecycle.LifecycleOwner
import android.content.Context
import android.content.pm.PackageManager
import android.location.Location
import android.location.LocationListener
import android.location.LocationManager
import android.os.Bundle
import android.support.v4.app.ActivityCompat
import android.support.v4.content.ContextCompat
import android.util.AttributeSet
import android.util.Log
import android.view.MotionEvent
import android.widget.FrameLayout
import com.esri.arcgisruntime.geometry.Point
import com.esri.arcgisruntime.mapping.ArcGISScene
import com.esri.arcgisruntime.mapping.view.AtmosphereEffect
import com.esri.arcgisruntime.mapping.view.Camera
import com.esri.arcgisruntime.mapping.view.DefaultSceneViewOnTouchListener
import com.esri.arcgisruntime.mapping.view.SceneView
import com.esri.arcgisruntime.mapping.view.TransformationMatrix
import com.esri.arcgisruntime.toolkit.R
import com.esri.arcgisruntime.toolkit.extension.logTag
import com.google.ar.core.Anchor
import com.google.ar.core.ArCoreApk
import com.google.ar.core.Config
import com.google.ar.core.Session
import com.google.ar.core.TrackingState
import com.google.ar.core.exceptions.UnavailableApkTooOldException
import com.google.ar.core.exceptions.UnavailableArcoreNotInstalledException
import com.google.ar.core.exceptions.UnavailableDeviceNotCompatibleException
import com.google.ar.core.exceptions.UnavailableSdkTooOldException
import com.google.ar.core.exceptions.UnavailableUserDeclinedInstallationException
import com.google.ar.sceneform.ArSceneView
import com.google.ar.sceneform.FrameTime
import com.google.ar.sceneform.Scene
import kotlinx.android.synthetic.main.layout_arcgisarview.view._arSceneView
import kotlinx.android.synthetic.main.layout_arcgisarview.view.arcGisSceneView

private const val CAMERA_PERMISSION_CODE = 0
private const val LOCATION_PERMISSION_CODE = 1
private const val CAMERA_PERMISSION = Manifest.permission.CAMERA
private const val LOCATION_PERMISSION = Manifest.permission.ACCESS_FINE_LOCATION
private const val DEFAULT_TRANSLATION_TRANSFORMATION_FACTOR = 1.0

/**
 * This view simplifies the task of configuring a [SceneView] to be used for Augmented Reality experiences by calculating
 * the optimal [TransformationMatrix] to be set on the [Camera] of the [SceneView] by using the translation and quaternion
 * factors provided by the camera used in [ArSceneView].
 *
 * @since 100.6.0
 */
final class ArcGISArView : FrameLayout, DefaultLifecycleObserver, Scene.OnUpdateListener {

    var onPointResolvedListener: OnPointResolvedListener? = null
    /**
     * A Boolean defining whether a request for ARCore has been made. Used when requesting installation of ARCore.
     *
     * @since 100.6.0
     */
    private var arCoreInstallRequested: Boolean = false
    private val locationManager by lazy {
        context.getSystemService(Context.LOCATION_SERVICE) as LocationManager
    }

    /**
     * Defines whether the background of the [SceneView] is transparent or not. Enabling transparency allows for the
     * [ArSceneView] to be visible underneath the SceneView.
     *
     * @since 100.6.0
     */
    private var renderVideoFeed: Boolean = true

    /**
     * Initial [TransformationMatrix] obtained from the initial [Camera] used by [sceneView].
     *
     * @since 100.6.0
     */
    private var initialTransformationMatrix: TransformationMatrix? = null

    // LocationListener is not required for ARCore implementation but will be included in a future implementation before 100.6.0 release
    private val locationListener = object : LocationListener {
        override fun onLocationChanged(location: Location?) {
            location?.let {
                originCamera?.let { camera ->
                    originCamera = Camera(
                        it.latitude,
                        it.longitude,
                        it.altitude,
                        camera.heading,
                        camera.pitch,
                        camera.roll
                    )
                }
            }
        }

        override fun onStatusChanged(provider: String?, status: Int, extras: Bundle?) {
            Log.d(logTag, "Location - onStatusChanged: provider: $provider, status: $status, extras: $extras")
        }

        override fun onProviderEnabled(provider: String?) {
            Log.d(logTag, "Location - onProviderEnabled: provider: $provider")
        }

        override fun onProviderDisabled(provider: String?) {
            Log.d(logTag, "Location - onProviderDisabled: provider: $provider")
        }
    }

    /**
     * A list of [OnStateChangedListener] used to notify when the state of this view has changed.
     *
     * @since 100.6.0
     */
    private val onStateChangedListeners: MutableList<OnStateChangedListener> = ArrayList()

    /**
     * ArcGIS SceneView used to render the data from an [ArcGISScene].
     *
     * @since 100.6.0
     */
    val sceneView: SceneView get() = arcGisSceneView

    /**
     * A SurfaceView that integrates with ARCore and renders a scene.
     *
     * @since 100.6.0
     */
    val arSceneView: ArSceneView get() = _arSceneView

    /**
     * A Camera that defines the origin of the Camera used as the viewpoint for the [SceneView]. Setting this property
     * sets the current viewpoint of the [SceneView] and the initial [TransformationMatrix] used in this view.
     *
     * @since 100.6.0
     */
    var originCamera: Camera? = null
        set(value) {
            field = value
            sceneView.setViewpointCamera(value)
            initialTransformationMatrix = value?.transformationMatrix
        }

    /**
     * This allows the "flyover" and the "table top" experience by augmenting the translation inside the
     * TransformationMatrix. Meaning that if the user moves 1 meter in real life, they could be moving faster in the
     * digital model, dependant on the value used. The default value is 1.0.
     *
     * @since 100.6.0
     */
    var translationTransformationFactor: Double = DEFAULT_TRANSLATION_TRANSFORMATION_FACTOR

    /**
     * Exposes an [Exception] should it occur when using this view.
     *
     * @since 100.6.0
     */
    var error: ArcGISArViewException? = null

    /**
     * Constructor used when instantiating this View directly to attach it to another view programmatically.
     *
     * @since 100.6.0
     */
    constructor(context: Context, renderVideoFeed: Boolean) : super(context) {
        this.renderVideoFeed = renderVideoFeed
        initialize()
    }

    /**
     * Constructor used when defining this view in an XML layout.
     *
     * @since 100.6.0
     */
    constructor(context: Context, attrs: AttributeSet?) : super(context, attrs) {
        context.theme.obtainStyledAttributes(
            attrs,
            R.styleable.ArcGISArView,
            0, 0
        ).apply {
            try {
                renderVideoFeed = getBoolean(R.styleable.ArcGISArView_renderVideoFeed, true)
            } finally {
                recycle()
            }
        }
        initialize()
    }

    /**
     * Initialize this View by inflating the layout containing the [SceneView] and [ArSceneView].
     *
     * @since 100.6.0
     */
    private fun initialize() {
        inflate(context, R.layout.layout_arcgisarview, this)
        originCamera = sceneView.currentViewpointCamera
        initialTransformationMatrix = sceneView.currentViewpointCamera.transformationMatrix
        sceneView.setIsBackgroundTransparent(renderVideoFeed)
        sceneView.atmosphereEffect = if (renderVideoFeed) AtmosphereEffect.NONE else sceneView.atmosphereEffect

        sceneView.setOnTouchListener(object : DefaultSceneViewOnTouchListener(sceneView) {
            override fun onSingleTapConfirmed(motionEvent: MotionEvent?): Boolean {
                onSingleTap(motionEvent)
                return super.onSingleTapConfirmed(motionEvent)
            }
        })
    }

    /**
     * Begins AR session. Should not be used in conjunction with [registerLifecycle] as when using [registerLifecycle] the
     * lifecycle of this View is maintained by the LifecycleOwner.
     *
     * @since 100.6.0
     */
    fun startTracking() {
        beginSession()
    }

    /**
     * Pauses AR session. Should not be used in conjunction with [registerLifecycle] as when using [registerLifecycle] the
     * lifecycle of this View is maintained by the LifecycleOwner.
     *
     * @since 100.6.0
     */
    fun stopTracking() {
        arSceneView.pause()
    }

    /**
     * Add a [listener] to be notified of changes to the [ArcGISArViewState].
     *
     * @since 100.6.0
     */
    fun addOnStateChangedListener(listener: OnStateChangedListener) {
        onStateChangedListeners.add(listener)
    }

    /**
     * Remove a [listener] that was previously added.
     *
     * @since 100.6.0
     */
    fun removeOnStateChangedListener(listener: OnStateChangedListener) {
        onStateChangedListeners.remove(listener)
    }

    /**
     * Register this View as a [DefaultLifecycleObserver] to the provided [lifecycle].
     *
     * @since 100.6.0
     */
    fun registerLifecycle(lifecycle: Lifecycle) {
        lifecycle.addObserver(this)
    }

    /**
     * The function invoked for the [Lifecycle.Event.ON_RESUME] lifecycle event.
     *
     * @since 100.6.0
     */
    override fun onResume(owner: LifecycleOwner) {
        super.onResume(owner)
        beginSession()
    }

    /**
     * Checks the following prerequisites required for the use of ARCore:
     * - Checks for permissions required to use ARCore.
     * - Checks for an installation of ARCore.
     *
     * If prerequisites are met, the ARCore session is created and started, provided there are no exceptions. If there are
     * any exceptions related to permissions, ARCore installation or the beginning of an ARCore session, an exception is
     * caught and listeners are notified. Otherwise, listeners are notified that this view has initialized.
     *
     * This function currently assumes that the [Context] of this view is an instance of [Activity] to ensure that we can
     * request permissions. This may not always be the case and the handling of permission are under review.
     *
     * @since 100.6.0
     */
    @SuppressLint("MissingPermission") // suppressed as function returns if permission hasn't been granted
    private fun beginSession() {
        try {
            (context as? Activity)?.let {
                // ARCore requires camera permissions to operate. If we did not yet obtain runtime
                // permission on Android M and above, now is a good time to ask the user for it.
                if (!hasPermission(CAMERA_PERMISSION)) {
                    onStateChangedListeners.forEach { listener ->
                        listener.onStateChanged(ArcGISArViewState.PermissionRequired(CAMERA_PERMISSION))
                    }
                    requestPermission(it, CAMERA_PERMISSION, CAMERA_PERMISSION_CODE)
                    return
                }

<<<<<<< HEAD
            // This permission will be required for ArSensorView functionality which is to be embedded in future before
            // 100.6.0 release
            if (!hasPermission(LOCATION_PERMISSION)) {
                onStateChangedListeners.forEach { listener ->
                    listener.onStateChanged(ArcGISArViewState.PermissionRequired(LOCATION_PERMISSION))
                }
                requestPermission(it, LOCATION_PERMISSION, LOCATION_PERMISSION_CODE)
                return
            }

            if (ArCoreApk.getInstance().requestInstall(
                    it,
                    !arCoreInstallRequested
                ) == ArCoreApk.InstallStatus.INSTALL_REQUESTED
            ) {
                arCoreInstallRequested = true
                onStateChangedListeners.forEach { listener ->
                    listener.onStateChanged(ArcGISArViewState.ArCoreInstallationRequired)
=======
                if (ArCoreApk.getInstance().requestInstall(
                        it,
                        !arCoreInstallRequested
                    ) == ArCoreApk.InstallStatus.INSTALL_REQUESTED
                ) {
                    arCoreInstallRequested = true
                    onStateChangedListeners.forEach { listener ->
                        listener.onStateChanged(ArcGISArViewState.ArCoreInstallationRequired)
                    }
                    return
>>>>>>> f8955cb8
                }
            }
            // Create the session.
            Session(context).apply {
                val config = Config(this)
                config.updateMode = Config.UpdateMode.LATEST_CAMERA_IMAGE
                config.focusMode = Config.FocusMode.AUTO
                this.configure(config)
                arSceneView.setupSession(this)
            }

            arSceneView.scene.addOnUpdateListener(this)
        } catch (e: Exception) {
            error = when (e) {
                is UnavailableArcoreNotInstalledException, is UnavailableUserDeclinedInstallationException -> ArcGISArViewException(
                    resources.getString(R.string.arcgisarview_exception_install_ar_core)
                )
                is UnavailableApkTooOldException -> ArcGISArViewException(resources.getString(R.string.arcgisarview_exception_update_ar_core))
                is UnavailableSdkTooOldException -> ArcGISArViewException(resources.getString(R.string.arcgisarview_exception_update_app))
                is UnavailableDeviceNotCompatibleException -> ArcGISArViewException(resources.getString(R.string.arcgisarview_exception_device_support))
                else -> ArcGISArViewException(
                    resources.getString(
                        R.string.arcgisarview_exception_failed_to_create_ar_session,
                        e.message
                    )
                )
            }
        }

        error?.let { error ->
            Log.e(logTag, error.message)
            onStateChangedListeners.forEach {
                it.onStateChanged(ArcGISArViewState.InitializationFailure(error))
            }
            this.error = null
            return
        }

        // Register the listener with the Location Manager to receive location updates
        locationManager.requestLocationUpdates(LocationManager.NETWORK_PROVIDER, 0, 0f, locationListener)
        arSceneView.resume()
        sceneView.resume()
        onStateChangedListeners.forEach {
            it.onStateChanged(ArcGISArViewState.Initialized)
        }
    }

    /**
     * Callback that is invoked once per frame immediately before the [Scene] is updated, with the provided [frameTime]
     * which provides time information for the current frame.
     *
     * @since 100.6.0
     */
    override fun onUpdate(frameTime: FrameTime?) {
        arSceneView.arFrame?.camera?.let { arCamera ->
            if (arCamera.trackingState == TrackingState.TRACKING) {
                // TODO: refactor to apply translationTransformationFactor when implemented
                TransformationMatrix(
                    arCamera.displayOrientedPose.rotationQuaternion.map {
                        it.toDouble()
                    }.toDoubleArray(),
                    arCamera.displayOrientedPose.translation.map {
                        it * translationTransformationFactor
                    }.toDoubleArray()
                ).let {
                    initialTransformationMatrix?.addTransformation(it)
                }?.let {
                    sceneView.setViewpointCamera(Camera(it))
                }
            }
        }
    }

    private fun onSingleTap(motionEvent: MotionEvent?) {
        val frame = arSceneView.arFrame

        if (frame != null) {
            if (motionEvent != null && frame.camera.trackingState == TrackingState.TRACKING) {
                frame.hitTest(motionEvent).getOrNull(0).let { hitResult ->
                    hitResult?.let { theHitResult ->
                        val hitResultTransMatrix = TransformationMatrix(theHitResult.hitPose.rotationQuaternion.map {
                            it.toDouble()
                        }.toDoubleArray(), theHitResult.hitPose.translation.map {
                            it.toDouble()
                        }.toDoubleArray())
                        val geoPointTransMatrix =
                            initialTransformationMatrix?.subtractTransformation(hitResultTransMatrix)
                        onPointResolvedListener?.onPointResolved(
                            Camera(geoPointTransMatrix).location,
                            hitResult.createAnchor()
                        )
                    }
                }
            }
        }
    }

    /**
     * The function invoked for the [Lifecycle.Event.ON_PAUSE] lifecycle event.
     *
     * @since 100.6.0
     */
<<<<<<< HEAD
    @OnLifecycleEvent(Lifecycle.Event.ON_PAUSE)
    internal fun pause() {
        locationManager.removeUpdates(locationListener)
=======
    override fun onPause(owner: LifecycleOwner) {
>>>>>>> f8955cb8
        arSceneView.pause()
        sceneView.pause()
        super.onPause(owner)
    }

    /**
     * The function invoked for the [Lifecycle.Event.ON_DESTROY] lifecycle event.
     * [ArSceneView] may have an issue with a leak and an error may appear in the LogCat:
     * https://github.com/google-ar/sceneform-android-sdk/issues/538
     *
     * @since 100.6.0
     */
    override fun onDestroy(owner: LifecycleOwner) {
        arSceneView.destroy()
        // disposing of SceneView causes the render surface, which is shared with ArSceneView, to become invalid and
        // rendering of the camera fails.
        // TODO https://devtopia.esri.com/runtime/java/issues/1170
        // sceneView.dispose()
        super.onDestroy(owner)
    }

    /**
     * Check to see we have been granted the necessary [permission] using the current [Context].
     *
     * @since 100.6.0
     */
    private fun hasPermission(permission: String): Boolean {
        return ContextCompat.checkSelfPermission(context, permission) == PackageManager.PERMISSION_GRANTED
    }

    /**
     * Request a [permission] using the provided [activity] and [permissionCode].
     *
     * @since 100.6.0
     */
    private fun requestPermission(activity: Activity, permission: String, permissionCode: Int) {
        ActivityCompat.requestPermissions(activity, arrayOf(permission), permissionCode)
    }

    /**
     * A class that extends [Exception] to notify users when an error has occurred in [ArcGISArView] using the provided
     * [message] which should explain the exception.
     *
     * @since 100.6.0
     */
    class ArcGISArViewException(override val message: String) : Exception(message)

    /**
     * An interface that allows a user to receive updates of the state of [ArcGISArView].
     *
     * @since 100.6.0
     */
    interface OnStateChangedListener {
        /**
         * Called when the state of [ArcGISArView] changes using an appropriate [state] of type [ArcGISArViewState].
         *
         * @since 100.6.0
         */
        fun onStateChanged(state: ArcGISArViewState)
    }

    /**
     * A class representing the available states of [ArcGISArView].
     *
     * @since 100.6.0
     */
    sealed class ArcGISArViewState {
        /**
         * Used to indicate that the [ArcGISArView] has initialized correctly, an ARCore [Session] has begun
         * and the [SceneView] has resumed.
         *
         * @since 100.6.0
         */
        object Initialized : ArcGISArViewState()

        /**
         * Used to indicate that a permission is required in order to use [ArcGISArView].
         *
         * @since 100.6.0
         */
        data class PermissionRequired(val permission: String) : ArcGISArViewState()

        /**
         * Used to indicate that an installation of ARCore is required.
         *
         * @since 100.6.0
         */
        object ArCoreInstallationRequired : ArcGISArViewState()

        /**
         * Used to indicate that an [Exception] has occurred during initialization.
         *
         * @since 100.6.0
         */
        data class InitializationFailure(val exception: Exception) : ArcGISArViewState()
    }

    interface OnPointResolvedListener {
        fun onPointResolved(point: Point, tapAnchor: Anchor)
    }
}<|MERGE_RESOLUTION|>--- conflicted
+++ resolved
@@ -305,17 +305,16 @@
     private fun beginSession() {
         try {
             (context as? Activity)?.let {
-                // ARCore requires camera permissions to operate. If we did not yet obtain runtime
-                // permission on Android M and above, now is a good time to ask the user for it.
-                if (!hasPermission(CAMERA_PERMISSION)) {
-                    onStateChangedListeners.forEach { listener ->
-                        listener.onStateChanged(ArcGISArViewState.PermissionRequired(CAMERA_PERMISSION))
-                    }
-                    requestPermission(it, CAMERA_PERMISSION, CAMERA_PERMISSION_CODE)
-                    return
+            // ARCore requires camera permissions to operate. If we did not yet obtain runtime
+            // permission on Android M and above, now is a good time to ask the user for it.
+            if (!hasPermission(CAMERA_PERMISSION)) {
+                onStateChangedListeners.forEach { listener ->
+                    listener.onStateChanged(ArcGISArViewState.PermissionRequired(CAMERA_PERMISSION))
                 }
-
-<<<<<<< HEAD
+                requestPermission(it, CAMERA_PERMISSION, CAMERA_PERMISSION_CODE)
+                return
+            }
+
             // This permission will be required for ArSensorView functionality which is to be embedded in future before
             // 100.6.0 release
             if (!hasPermission(LOCATION_PERMISSION)) {
@@ -326,15 +325,6 @@
                 return
             }
 
-            if (ArCoreApk.getInstance().requestInstall(
-                    it,
-                    !arCoreInstallRequested
-                ) == ArCoreApk.InstallStatus.INSTALL_REQUESTED
-            ) {
-                arCoreInstallRequested = true
-                onStateChangedListeners.forEach { listener ->
-                    listener.onStateChanged(ArcGISArViewState.ArCoreInstallationRequired)
-=======
                 if (ArCoreApk.getInstance().requestInstall(
                         it,
                         !arCoreInstallRequested
@@ -345,7 +335,6 @@
                         listener.onStateChanged(ArcGISArViewState.ArCoreInstallationRequired)
                     }
                     return
->>>>>>> f8955cb8
                 }
             }
             // Create the session.
@@ -448,13 +437,7 @@
      *
      * @since 100.6.0
      */
-<<<<<<< HEAD
-    @OnLifecycleEvent(Lifecycle.Event.ON_PAUSE)
-    internal fun pause() {
-        locationManager.removeUpdates(locationListener)
-=======
     override fun onPause(owner: LifecycleOwner) {
->>>>>>> f8955cb8
         arSceneView.pause()
         sceneView.pause()
         super.onPause(owner)
