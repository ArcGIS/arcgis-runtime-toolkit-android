--- conflicted
+++ resolved
@@ -434,8 +434,6 @@
         ArrayList<String>()
     }
 
-<<<<<<< HEAD
-=======
 	/**
      * Determines the clipping distance around the originCamera. The units are meters; the default is 0.0.
      * When the value is set to 0.0 there is no enforced clipping distance. Setting the value to 10.0 will
@@ -449,7 +447,6 @@
             cameraController.clippingDistance = value
         }
 
->>>>>>> 7ad030d7
     /**
      * Exposes an [Exception] should it occur when using this view.
      *
