--- conflicted
+++ resolved
@@ -188,18 +188,12 @@
     private fun initialize() {
         inflate(context, R.layout.layout_arcgisarview, this)
         originCamera = sceneView.currentViewpointCamera
-<<<<<<< HEAD
         sceneView.cameraController = cameraController
-        sceneView.spaceEffect = SpaceEffect.TRANSPARENT
-        sceneView.atmosphereEffect = AtmosphereEffect.NONE
-=======
-        initialTransformationMatrix = sceneView.currentViewpointCamera.transformationMatrix
         sceneView.isManualRenderingEnabled = true
         if (renderVideoFeed) {
             sceneView.spaceEffect = SpaceEffect.TRANSPARENT
             sceneView.atmosphereEffect = AtmosphereEffect.NONE
         }
->>>>>>> 4d65339d
     }
 
     /**
