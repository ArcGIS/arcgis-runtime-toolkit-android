/*
 * Copyright 2019 Esri
 *
 * Licensed under the Apache License, Version 2.0 (the "License");
 * you may not use this file except in compliance with the License.
 * You may obtain a copy of the License at
 *
 *    http://www.apache.org/licenses/LICENSE-2.0
 *
 * Unless required by applicable law or agreed to in writing, software
 * distributed under the License is distributed on an "AS IS" BASIS,
 * WITHOUT WARRANTIES OR CONDITIONS OF ANY KIND, either express or implied.
 * See the License for the specific language governing permissions and
 * limitations under the License.
 */

package com.esri.arcgisruntime.toolkit.ar

import android.Manifest
import android.annotation.SuppressLint
import android.app.Activity
import android.arch.lifecycle.DefaultLifecycleObserver
import android.arch.lifecycle.Lifecycle
import android.arch.lifecycle.LifecycleOwner
import android.content.Context
import android.content.pm.PackageManager
import android.hardware.SensorManager
import android.support.v4.app.ActivityCompat
import android.support.v4.content.ContextCompat
import android.util.AttributeSet
import android.util.Log
import android.view.OrientationEventListener
import android.view.Surface
import android.view.WindowManager
import android.widget.FrameLayout
import com.esri.arcgisruntime.geometry.Point
import com.esri.arcgisruntime.location.LocationDataSource
import com.esri.arcgisruntime.mapping.ArcGISScene
import com.esri.arcgisruntime.mapping.view.AtmosphereEffect
import com.esri.arcgisruntime.mapping.view.Camera
import com.esri.arcgisruntime.mapping.view.DeviceOrientation
import com.esri.arcgisruntime.mapping.view.SceneView
import com.esri.arcgisruntime.mapping.view.SpaceEffect
import com.esri.arcgisruntime.mapping.view.TransformationMatrix
import com.esri.arcgisruntime.mapping.view.TransformationMatrixCameraController
import com.esri.arcgisruntime.toolkit.R
import com.esri.arcgisruntime.toolkit.extension.logTag
import com.google.ar.core.ArCoreApk
import com.google.ar.core.Config
import com.google.ar.core.Session
import com.google.ar.core.TrackingState
import com.google.ar.sceneform.ArSceneView
import com.google.ar.sceneform.FrameTime
import com.google.ar.sceneform.Scene
import com.google.ar.sceneform.math.Quaternion
import kotlinx.android.synthetic.main.layout_arcgisarview.view._arSceneView
import kotlinx.android.synthetic.main.layout_arcgisarview.view.arcGisSceneView
import kotlin.math.PI
import kotlin.math.cos
import kotlin.math.sin

private const val CAMERA_PERMISSION_CODE = 0
private const val LOCATION_PERMISSION_CODE = 1
private const val CAMERA_PERMISSION = Manifest.permission.CAMERA
private const val LOCATION_PERMISSION = Manifest.permission.ACCESS_FINE_LOCATION
private const val DEFAULT_TRANSLATION_TRANSFORMATION_FACTOR = 1.0

/**
 * This view simplifies the task of configuring a [SceneView] to be used for Augmented Reality experiences by calculating
 * the optimal [TransformationMatrix] to be set on the [Camera] of the [SceneView] by using the translation and quaternion
 * factors provided by the camera used in [ArSceneView].
 *
 * @since 100.6.0
 */
class ArcGISArView : FrameLayout, DefaultLifecycleObserver, Scene.OnUpdateListener {

    /**
     * A Boolean defining whether a request for ARCore has been made. Used when requesting installation of ARCore.
     *
     * @since 100.6.0
     */
    private var arCoreInstallRequested: Boolean = false

    /**
     * Defines whether the background of the [SceneView] is transparent or not. Enabling transparency allows for the
     * [ArSceneView] to be visible underneath the SceneView.
     *
     * @since 100.6.0
     */
    private var renderVideoFeed: Boolean = true

    /**
     * The camera controller used to control the camera that is used in [arcGisSceneView].
     * Initial [TransformationMatrix] used by [cameraController].
     *
     * @since 100.6.0
     */
    var initialTransformationMatrix: TransformationMatrix = TransformationMatrix.createIdentityMatrix()

    private val compensationQuaternion: Quaternion =
        Quaternion((sin(45 / (180 / PI)).toFloat()), 0F, 0F, (cos(45 / (180 / PI)).toFloat()))

    private var initialLocation: Point? = null

    /**
     * The camera controller used to control the camera that is used in [arcGisSceneView].
     *
     * @since 100.6.0
     */
    private val cameraController: TransformationMatrixCameraController = TransformationMatrixCameraController()

    /**
     * A list of [OnStateChangedListener] used to notify when the state of this view has changed.
     *
     * @since 100.6.0
     */
    private val onStateChangedListeners: MutableList<OnStateChangedListener> = ArrayList()

    /**
     * Device Orientation to be used when setting Field of View. Default is [DeviceOrientation.PORTRAIT].
     *
     * @since 100.6.0
     */
    private var deviceOrientation: DeviceOrientation = DeviceOrientation.PORTRAIT

    /**
     * Instance of WindowManager used to determine device orientation. Lazy delegated to prevent multiple calls to
     * [Context.getSystemService].
     *
     * @since 100.6.0
     */
    private val windowManager: WindowManager? by lazy {
        context.getSystemService(Context.WINDOW_SERVICE) as WindowManager
    }

    /**
     * Convenience value used to retrieve device rotation from WindowManager.
     *
     * @since 100.6.0
     */
    private val windowOrientation: Int?
        get() {
            return windowManager?.defaultDisplay?.rotation
        }

    /**
     * Event listener to listen for orientation changes. We are ignoring the orientation value supplied by it as it doesn't
     * reflect the orientation of the Window at all times. Instead we are making a call to the WindowManager to retrieve
     * the orientation it reports.
     *
     * @since 100.6.0
     */
    private val orientationEventListener by lazy {
        object : OrientationEventListener(context, SensorManager.SENSOR_DELAY_NORMAL) {
            override fun onOrientationChanged(orientation: Int) {
                this@ArcGISArView.deviceOrientation = when (windowOrientation) {
                    Surface.ROTATION_0 -> DeviceOrientation.PORTRAIT
                    Surface.ROTATION_90 -> DeviceOrientation.LANDSCAPE_RIGHT
                    Surface.ROTATION_180 -> DeviceOrientation.REVERSE_PORTRAIT
                    Surface.ROTATION_270 -> DeviceOrientation.LANDSCAPE_LEFT
                    else -> DeviceOrientation.PORTRAIT
                }
            }
        }
    }

    /**
     * ArcGIS SceneView used to render the data from an [ArcGISScene].
     *
     * @since 100.6.0
     */
    val sceneView: SceneView get() = arcGisSceneView

    /**
     * A SurfaceView that integrates with ARCore and renders a scene.
     *
     * @since 100.6.0
     */
    val arSceneView: ArSceneView? get() = _arSceneView

    /**
     * A Camera that defines the origin of the Camera used as the viewpoint for the [SceneView]. Setting this property
<<<<<<< HEAD
     * sets the origin camera of the [cameraController].
=======
     * sets the current viewpoint of the [SceneView] and the initial [TransformationMatrix] used in this view.
>>>>>>> 0329b72e
     *
     * @since 100.6.0
     */
    var originCamera: Camera? = null
        set(value) {
            field = value
            cameraController.originCamera = value
            if (isTracking) {
                resetTracking()
            }
        }

    private val locationChangedListener: LocationDataSource.LocationChangedListener =
        LocationDataSource.LocationChangedListener {
            it.location.position?.let { location ->
                if (initialLocation == null) {
                    initialLocation = location
                    cameraController.originCamera = Camera(location, 0.0, 0.0, 0.0)
                } else if (!isUsingARKit) {
                    val camera = sceneView.currentViewpointCamera.moveTo(location)
                    sceneView.setViewpointCamera(camera)
                }
            }
        }

    private val headingChangedListener: LocationDataSource.HeadingChangedListener =
        LocationDataSource.HeadingChangedListener {
            if (!isUsingARKit) {
                // Not using ARKit, so update heading on the camera directly; otherwise, let ARKit handle heading changes.
                val currentCamera = sceneView.currentViewpointCamera
                val camera = currentCamera.rotateTo(it.heading, currentCamera.pitch, currentCamera.roll)
                sceneView.setViewpointCamera(camera)
            }
        }

    /**
     * The data source used to get device location.  Used either in conjunction with ARKit data or when ARKit is not
     * present or not being used.
     *
     * @since 100.6.0
     */
    var locationDataSource: LocationDataSource? = null
        set(value) {
            if (field != value) {
                field = value
                field?.addLocationChangedListener(locationChangedListener)
                field?.addHeadingChangedListener(headingChangedListener)
            }
        }

    var isTracking: Boolean = false
        private set(value) {
            field = value
        }

    var isUsingARKit: Boolean = true
        private set(value) {
            field = value
        }

    /**
     * This allows the "flyover" and the "table top" experience by augmenting the translation inside the
     * TransformationMatrix. Meaning that if the user moves 1 meter in real life, they could be moving faster in the
     * digital model, dependant on the value used. The default value is 1.0.
     *
     * @since 100.6.0
     */
    var translationTransformationFactor: Double = DEFAULT_TRANSLATION_TRANSFORMATION_FACTOR
        set(value) {
            field = value
            cameraController.translationFactor = value
        }

    /**
     * Represents the current status of this View. When this property set, notifies any [OnStateChangedListener] currently
     * added to this View.
     *
     * @since 100.6.0
     */
    var initializationStatus: ArcGISArViewState = ArcGISArViewState.NOT_INITIALIZED
        private set(value) {
            field = value
            onStateChangedListeners.forEach {
                it.onStateChanged(value)
            }
        }

    /**
     * Exposes an [Exception] should it occur when using this view.
     *
     * @since 100.6.0
     */
    var error: Exception? = null

    /**
     * Constructor used when instantiating this View directly to attach it to another view programmatically.
     *
     * @since 100.6.0
     */
    constructor(context: Context, renderVideoFeed: Boolean) : super(context) {
        this.renderVideoFeed = renderVideoFeed
        initialize()
    }

    /**
     * Constructor used when defining this view in an XML layout.
     *
     * @since 100.6.0
     */
    constructor(context: Context, attrs: AttributeSet?) : super(context, attrs) {
        context.theme.obtainStyledAttributes(
            attrs,
            R.styleable.ArcGISArView,
            0, 0
        ).apply {
            try {
                renderVideoFeed = getBoolean(R.styleable.ArcGISArView_renderVideoFeed, true)
            } finally {
                recycle()
            }
        }
        initialize()
    }

    /**
     * Initialize this View by inflating the layout containing the [SceneView] and [ArSceneView].
     *
     * @since 100.6.0
     */
    private fun initialize() {
        inflate(context, R.layout.layout_arcgisarview, this)
        sceneView.isManualRenderingEnabled = isUsingARKit
        sceneView.cameraController = cameraController
        if (renderVideoFeed) {
            sceneView.spaceEffect = SpaceEffect.TRANSPARENT
            sceneView.atmosphereEffect = AtmosphereEffect.NONE
        }
        orientationEventListener.enable()
    }

    /**
     * Add a [listener] to be notified of changes to the [ArcGISArViewState].
     *
     * @since 100.6.0
     */
    fun addOnStateChangedListener(listener: OnStateChangedListener) {
        onStateChangedListeners.add(listener)
    }

    /**
     * Remove a [listener] that was previously added.
     *
     * @since 100.6.0
     */
    fun removeOnStateChangedListener(listener: OnStateChangedListener) {
        onStateChangedListeners.remove(listener)
    }

    /**
     * Register this View as a [DefaultLifecycleObserver] to the provided [lifecycle].
     *
     * @since 100.6.0
     */
    fun registerLifecycle(lifecycle: Lifecycle) {
        lifecycle.addObserver(this)
    }

    /**
     * The function invoked for the [Lifecycle.Event.ON_RESUME] lifecycle event.
     *
     * @since 100.6.0
     */
    override fun onResume(owner: LifecycleOwner) {
        super.onResume(owner)
        startTracking()
    }

    /**
     * Begins AR session. Should not be used in conjunction with [registerLifecycle] as when using [registerLifecycle] the
     * lifecycle of this View is maintained by the LifecycleOwner.
     *
     * Checks the following prerequisites required for the use of ARCore:
     * - Checks for permissions required to use ARCore.
     * - Checks for an installation of ARCore.
     *
     * If prerequisites are met, the ARCore session is created and started, provided there are no exceptions. If there are
     * any exceptions related to permissions, ARCore installation or the beginning of an ARCore session, an exception is
     * caught, the [error] property set and the listeners are notified of an initialization failure. Otherwise,
     * listeners are notified that this view has initialized.
     *
     * This function currently assumes that the [Context] of this view is an instance of [Activity] to ensure that we can
     * request permissions. This may not always be the case and the handling of permission are under review.
     *
     * @since 100.6.0
     */
    @SuppressLint("MissingPermission") // suppressed as function returns if permission hasn't been granted
    fun startTracking() {
        initializationStatus = ArcGISArViewState.INITIALIZING

        try {
            (context as? Activity)?.let { activity ->
                // ARCore requires camera permissions to operate. If we did not yet obtain runtime
                // permission on Android M and above, now is a good time to ask the user for it.
                // when the permission is requested and the user responds to the request from the OS this is executed again
                // during onResume()
                if (!hasPermission(CAMERA_PERMISSION)) {
                    requestPermission(
                        activity,
                        CAMERA_PERMISSION,
                        CAMERA_PERMISSION_CODE
                    )
                    return
                }

                // Request location permission if user has provided a LocationDataSource
                locationDataSource?.let {
                    if (!hasPermission(LOCATION_PERMISSION)) {
                        requestPermission(
                            activity,
                            LOCATION_PERMISSION,
                            LOCATION_PERMISSION_CODE
                        )
                        return@startTracking
                    }
                }

                // when the installation is requested and the user responds to the request from the OS this is executed again
                // during onResume()
                if (ArCoreApk.getInstance().requestInstall(
                        activity,
                        !arCoreInstallRequested
                    ) == ArCoreApk.InstallStatus.INSTALL_REQUESTED
                ) {
                    arCoreInstallRequested = true
                    return
                }
            }

            if (isUsingARKit) {
                // Create the session.
                Session(context).apply {
                    val config = Config(this)
                    config.updateMode = Config.UpdateMode.LATEST_CAMERA_IMAGE
                    config.focusMode = Config.FocusMode.AUTO
                    this.configure(config)
                    arSceneView?.setupSession(this)
                }
                arSceneView?.scene?.addOnUpdateListener(this)
            }
        } catch (e: Exception) {
            error = e
        }

        locationDataSource?.startAsync()

        if (error != null) {
            Log.e(logTag, error!!.message)
            initializationStatus = ArcGISArViewState.INITIALIZATION_FAILURE
        } else {
            arSceneView?.resume()
            sceneView.resume()
            isUsingARKit = true
            isTracking = true
            initializationStatus = ArcGISArViewState.INITIALIZED
        }
    }

    /**
     * Pauses AR session. Should not be used in conjunction with [registerLifecycle] as when using [registerLifecycle] the
     * lifecycle of this View is maintained by the LifecycleOwner.
     *
     * @since 100.6.0
     */
    fun stopTracking() {
        arSceneView?.pause()
        sceneView.pause()
        locationDataSource?.stop()
        isTracking = false
    }

    /**
     * Resets the [initialLocation] and starts tracking.
     *
     * @since 100.6.0
     */
    fun resetTracking() {
        initialLocation = null
        startTracking()
    }

    /**
     * Callback that is invoked once per frame immediately before the [Scene] is updated, with the provided [frameTime]
     * which provides time information for the current frame.
     *
     * @since 100.6.0
     */
    override fun onUpdate(frameTime: FrameTime?) {
        arSceneView?.arFrame?.camera?.let { arCamera ->
            isTracking = arCamera.trackingState == TrackingState.TRACKING
            if (isTracking) {
                val finalQuaternion = Quaternion.multiply(
                    compensationQuaternion, Quaternion(
                        arCamera.displayOrientedPose.rotationQuaternion[0],
                        arCamera.displayOrientedPose.rotationQuaternion[1],
                        arCamera.displayOrientedPose.rotationQuaternion[2],
                        arCamera.displayOrientedPose.rotationQuaternion[3]
                    )
                )
                // create a Pair from the rotation quaternion and translation to create a TransformationMatrix
                Pair(
                    finalQuaternion,
                    arCamera.displayOrientedPose.translation.map { it.toDouble() }.toDoubleArray()
                ).let {
                    TransformationMatrix.createWithQuaternionAndTranslation(
                        it.first.x.toDouble(),
                        it.first.y.toDouble(),
                        it.first.z.toDouble(),
                        it.first.w.toDouble(),
                        it.second[0],
                        it.second[1],
                        it.second[2]
                    )
                }.let { arCoreTransMatrix ->
                    cameraController.transformationMatrix =
                        initialTransformationMatrix.addTransformation(arCoreTransMatrix)
                }
            }
            arCamera.imageIntrinsics.let {
                sceneView.setFieldOfViewFromLensIntrinsics(
                    it.focalLength[0],
                    it.focalLength[1],
                    it.principalPoint[0],
                    it.principalPoint[1],
                    it.imageDimensions[0].toFloat(),
                    it.imageDimensions[1].toFloat(),
                    deviceOrientation
                )
            }
            if (sceneView.isManualRenderingEnabled) {
                sceneView.renderFrame()
            }
        }
    }

    /**
     * Sets [initialTransformationMatrix] by using the provided [screenPoint] to perform a ray cast from the user's device
     * in the direction of the given location to determine if an intersection with scene geometry has occurred. If no
     * intersection has occurred, the [initialTransformationMatrix] is not set.
     *
     * @return true if a new initial TransformationMatrix was set, false otherwise
     * @since 100.6.0
     */
    fun setInitialTransformationMatrix(screenPoint: android.graphics.Point): Boolean {
        hitTest(screenPoint)?.let {
            initialTransformationMatrix = TransformationMatrix.createIdentityMatrix().subtractTransformation(it)
            return true
        }
        return false
    }

    /**
     * If the [TrackingState] of the camera is equal to [TrackingState.TRACKING] this function performs a ray cast from
     * the user's device in the direction of the given location in the camera view. If any intersections are returned the
     * first is used to create a new [TransformationMatrix] by applying the quaternion and translation factors.
     *
     * @since 100.6.0
     */
    private fun hitTest(point: android.graphics.Point): TransformationMatrix? {
        val frame = arSceneView.arFrame

        if (frame != null) {
            if (frame.camera.trackingState == TrackingState.TRACKING) {
                frame.hitTest(point.x.toFloat(), point.y.toFloat()).getOrNull(0).let { hitResult ->
                    hitResult?.let { theHitResult ->
                        // create a Pair from the rotation quaternion and translation to create a TransformationMatrix
                        Pair(
                            theHitResult.hitPose.rotationQuaternion.map { it.toDouble() }.toDoubleArray(),
                            theHitResult.hitPose.translation.map { it.toDouble() }.toDoubleArray()
                        ).let {
                            return TransformationMatrix.createWithQuaternionAndTranslation(
                                it.first[0],
                                it.first[1],
                                it.first[2],
                                it.first[3],
                                it.second[0],
                                it.second[1],
                                it.second[2]
                            )
                        }
                    }
                }
            }
        }
        return null
    }

    /**
     * The function invoked for the [Lifecycle.Event.ON_PAUSE] lifecycle event.
     *
     * @since 100.6.0
     */
    override fun onPause(owner: LifecycleOwner) {
        stopTracking()
        super.onPause(owner)
    }

    /**
     * The function invoked for the [Lifecycle.Event.ON_DESTROY] lifecycle event.
     * [ArSceneView] may have an issue with a leak and an error may appear in the LogCat:
     * https://github.com/google-ar/sceneform-android-sdk/issues/538
     *
     * @since 100.6.0
     */
    override fun onDestroy(owner: LifecycleOwner) {
        arSceneView?.destroy()
        // disposing of SceneView causes the render surface, which is shared with ArSceneView, to become invalid and
        // rendering of the camera fails.
        // TODO https://devtopia.esri.com/runtime/java/issues/1170
        // sceneView.dispose()
        super.onDestroy(owner)
    }

    /**
     * Check to see we have been granted the necessary [permission] using the current [Context].
     *
     * @since 100.6.0
     */
    private fun hasPermission(permission: String): Boolean {
        return ContextCompat.checkSelfPermission(context, permission) == PackageManager.PERMISSION_GRANTED
    }

    /**
     * Request a [permission] using the provided [activity] and [permissionCode].
     *
     * @since 100.6.0
     */
    private fun requestPermission(activity: Activity, permission: String, permissionCode: Int) {
        ActivityCompat.requestPermissions(activity, arrayOf(permission), permissionCode)
    }

    /**
     * An interface that allows a user to receive updates of the state of [ArcGISArView].
     *
     * @since 100.6.0
     */
    interface OnStateChangedListener {
        /**
         * Called when the state of [ArcGISArView] changes using an appropriate [state] of type [ArcGISArViewState].
         *
         * @since 100.6.0
         */
        fun onStateChanged(state: ArcGISArViewState)
    }

    /**
     * A class representing the available states of [ArcGISArView].
     *
     * @since 100.6.0
     */
    enum class ArcGISArViewState {
        /**
         * Used to indicate that the [ArcGISArView] has not yet begun initializing.
         *
         * @since 100.6.0
         */
        NOT_INITIALIZED,

        /**
         * Used to indicate that the [ArcGISArView] is initializing.
         *
         * @since 100.6.0
         */
        INITIALIZING,

        /**
         * Used to indicate that the [ArcGISArView] has initialized correctly, an ARCore [Session] has begun
         * and the [SceneView] has resumed.
         *
         * @since 100.6.0
         */
        INITIALIZED,

        /**
         * Used to indicate that an [Exception] has occurred during initialization.
         *
         * @since 100.6.0
         */
        INITIALIZATION_FAILURE
    }
}<|MERGE_RESOLUTION|>--- conflicted
+++ resolved
@@ -180,11 +180,7 @@
 
     /**
      * A Camera that defines the origin of the Camera used as the viewpoint for the [SceneView]. Setting this property
-<<<<<<< HEAD
-     * sets the origin camera of the [cameraController].
-=======
      * sets the current viewpoint of the [SceneView] and the initial [TransformationMatrix] used in this view.
->>>>>>> 0329b72e
      *
      * @since 100.6.0
      */
@@ -192,9 +188,6 @@
         set(value) {
             field = value
             cameraController.originCamera = value
-            if (isTracking) {
-                resetTracking()
-            }
         }
 
     private val locationChangedListener: LocationDataSource.LocationChangedListener =
@@ -483,21 +476,23 @@
      */
     override fun onUpdate(frameTime: FrameTime?) {
         arSceneView?.arFrame?.camera?.let { arCamera ->
-            isTracking = arCamera.trackingState == TrackingState.TRACKING
+            isTracking = (arCamera.trackingState == TrackingState.TRACKING).or(locationDataSource != null)
             if (isTracking) {
-                val finalQuaternion = Quaternion.multiply(
-                    compensationQuaternion, Quaternion(
+                Quaternion.multiply(
+                    compensationQuaternion,
+                    Quaternion(
                         arCamera.displayOrientedPose.rotationQuaternion[0],
                         arCamera.displayOrientedPose.rotationQuaternion[1],
                         arCamera.displayOrientedPose.rotationQuaternion[2],
                         arCamera.displayOrientedPose.rotationQuaternion[3]
                     )
-                )
-                // create a Pair from the rotation quaternion and translation to create a TransformationMatrix
-                Pair(
-                    finalQuaternion,
-                    arCamera.displayOrientedPose.translation.map { it.toDouble() }.toDoubleArray()
-                ).let {
+                ).let { compensatedQuaternion ->
+                    // create a Pair from the rotation quaternion and translation to create a TransformationMatrix
+                    Pair(
+                        compensatedQuaternion,
+                        arCamera.displayOrientedPose.translation.map { it.toDouble() }.toDoubleArray()
+                    )
+                }.let {
                     TransformationMatrix.createWithQuaternionAndTranslation(
                         it.first.x.toDouble(),
                         it.first.y.toDouble(),
@@ -511,20 +506,21 @@
                     cameraController.transformationMatrix =
                         initialTransformationMatrix.addTransformation(arCoreTransMatrix)
                 }
-            }
-            arCamera.imageIntrinsics.let {
-                sceneView.setFieldOfViewFromLensIntrinsics(
-                    it.focalLength[0],
-                    it.focalLength[1],
-                    it.principalPoint[0],
-                    it.principalPoint[1],
-                    it.imageDimensions[0].toFloat(),
-                    it.imageDimensions[1].toFloat(),
-                    deviceOrientation
-                )
-            }
-            if (sceneView.isManualRenderingEnabled) {
-                sceneView.renderFrame()
+
+                arCamera.imageIntrinsics.let {
+                    sceneView.setFieldOfViewFromLensIntrinsics(
+                        it.focalLength[0],
+                        it.focalLength[1],
+                        it.principalPoint[0],
+                        it.principalPoint[1],
+                        it.imageDimensions[0].toFloat(),
+                        it.imageDimensions[1].toFloat(),
+                        deviceOrientation
+                    )
+                }
+                if (sceneView.isManualRenderingEnabled) {
+                    sceneView.renderFrame()
+                }
             }
         }
     }
@@ -553,9 +549,7 @@
      * @since 100.6.0
      */
     private fun hitTest(point: android.graphics.Point): TransformationMatrix? {
-        val frame = arSceneView.arFrame
-
-        if (frame != null) {
+        arSceneView?.arFrame?.let { frame ->
             if (frame.camera.trackingState == TrackingState.TRACKING) {
                 frame.hitTest(point.x.toFloat(), point.y.toFloat()).getOrNull(0).let { hitResult ->
                     hitResult?.let { theHitResult ->
