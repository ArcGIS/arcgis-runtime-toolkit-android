--- conflicted
+++ resolved
@@ -3,13 +3,8 @@
 ## Components
 Please read the toolkit components usage guide on our [wiki](../../wiki)
 
-<<<<<<< HEAD
-- [Scalebar](https://github.com/ArcGIS/arcgis-runtime-toolkit-android/wiki/Scalebar)
-- [Compass](https://github.com/ArcGIS/arcgis-runtime-toolkit-android/wiki/Compass)
-=======
 - [Compass](../../wiki/Compass) -  Shows the current orientation of a map or scene by displaying a compass icon that points towards North
 - [Scalebar](../../wiki/Scalebar) - Displays the representation of an accurate linear measurement on a map
->>>>>>> 79999f42
 
 ## Instructions
 Add the following to your buildscript
@@ -22,10 +17,6 @@
 }
 
 dependencies {
-<<<<<<< HEAD
-    // use compile for pre Android 3.0
-=======
->>>>>>> 79999f42
     implementation "com.esri.arcgisruntime:arcgis-android-toolkit:100.5.0"
 }
 ```
