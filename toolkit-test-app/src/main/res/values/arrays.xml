--- conflicted
+++ resolved
@@ -24,11 +24,8 @@
         <item>com.esri.arcgisruntime.toolkit.test.compass.CompassTestActivity</item>
         <item>com.esri.arcgisruntime.toolkit.test.scalebar.ScalebarTestActivity</item>
         <item>com.esri.arcgisruntime.toolkit.test.sceneview.ArcGISSceneViewActivity</item>
-<<<<<<< HEAD
+        <item>com.esri.arcgisruntime.toolkit.test.sceneview.ArcGISSceneViewTableTopActivity</item>
         <item>com.esri.arcgisruntime.toolkit.test.ar.ArcGISSceneViewActivity</item>
-=======
-        <item>com.esri.arcgisruntime.toolkit.test.sceneview.ArcGISSceneViewTableTopActivity</item>
->>>>>>> 0329b72e
     </string-array>
 
     <!-- Compass -->
