<?xml version="1.0" encoding="utf-8"?>
<!--
  ~ Copyright 2019 Esri
  ~
  ~ Licensed under the Apache License, Version 2.0 (the "License");
  ~ you may not use this file except in compliance with the License.
  ~ You may obtain a copy of the License at
  ~
  ~    http://www.apache.org/licenses/LICENSE-2.0
  ~
  ~ Unless required by applicable law or agreed to in writing, software
  ~ distributed under the License is distributed on an "AS IS" BASIS,
  ~ WITHOUT WARRANTIES OR CONDITIONS OF ANY KIND, either express or implied.
  ~ See the License for the specific language governing permissions and
  ~ limitations under the License.
  -->

<manifest xmlns:android="http://schemas.android.com/apk/res/android"
    package="com.esri.arcgisruntime.toolkit.test">

    <uses-permission android:name="android.permission.INTERNET" />
    <uses-feature
        android:glEsVersion="0x00030000"
        android:required="true" />

    <application
        android:allowBackup="true"
        android:icon="@mipmap/ic_launcher"
        android:label="@string/app_name"
        android:roundIcon="@mipmap/ic_launcher_round"
        android:supportsRtl="true"
        android:theme="@style/AppTheme">

        <activity
            android:name="com.esri.arcgisruntime.toolkit.test.ToolkitTestAppMainActivity"
            android:label="@string/app_name"
            android:theme="@style/AppTheme"
                android:exported="true">
            <intent-filter>
                <action android:name="android.intent.action.MAIN" />

                <category android:name="android.intent.category.DEFAULT" />
                <category android:name="android.intent.category.LAUNCHER" />
            </intent-filter>
        </activity>

        <activity
            android:name="com.esri.arcgisruntime.toolkit.test.compass.CompassTestActivity"
            android:label="Compass Test"
            android:theme="@style/AppTheme"/>

        <activity
            android:name="com.esri.arcgisruntime.toolkit.test.scalebar.ScalebarTestActivity"
            android:label="Scalebar Test"
            android:theme="@style/AppTheme"/>

        <activity
            android:name=".ar.ArcGISArViewActivity"
            android:label="@string/arcgis_ar_view_activity_label"
            android:configChanges="orientation"/>

        <activity
                android:name="com.esri.arcgisruntime.toolkit.test.bookmark.BookmarkActivity"
                android:label="@string/arcgis_bookmark_view_activity_label"
                android:theme="@style/AppTheme"/>

        <activity
                android:name=".popup.PopupViewTestActivity"
                android:label="@string/arcgis_popup_view_activity_label"
<<<<<<< HEAD
                android:theme="@style/PopupViewTheme"/>

        <activity
            android:name="com.esri.arcgisruntime.toolkit.test.floorfilter.FloorFilterTestActivity"
            android:label="@string/arcgis_floorfilter_view_activity_label"
            android:theme="@style/AppTheme"/>
=======
                android:theme="@style/PopupViewTheme" />
>>>>>>> d19b7319

    </application>

</manifest><|MERGE_RESOLUTION|>--- conflicted
+++ resolved
@@ -67,16 +67,12 @@
         <activity
                 android:name=".popup.PopupViewTestActivity"
                 android:label="@string/arcgis_popup_view_activity_label"
-<<<<<<< HEAD
-                android:theme="@style/PopupViewTheme"/>
+                android:theme="@style/PopupViewTheme" />
 
         <activity
             android:name="com.esri.arcgisruntime.toolkit.test.floorfilter.FloorFilterTestActivity"
             android:label="@string/arcgis_floorfilter_view_activity_label"
             android:theme="@style/AppTheme"/>
-=======
-                android:theme="@style/PopupViewTheme" />
->>>>>>> d19b7319
 
     </application>
 
