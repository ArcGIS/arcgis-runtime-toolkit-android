--- conflicted
+++ resolved
@@ -48,15 +48,9 @@
  */
 class ArcGISArViewActivity : AppCompatActivity() {
 
-<<<<<<< HEAD
-    private val androidLocationDataSource: LocationDataSource
-        get() {
-            return AndroidLocationDataSource(this)
-=======
     private val locationDataSource: LocationDataSource
         get() {
             return ArLocationDataSource(this)
->>>>>>> f8cd6b83
         }
 
     /**
@@ -254,13 +248,8 @@
             ArcGISScene().apply {
                 addElevationSource(this)
 
-<<<<<<< HEAD
-                arcGisArView.locationDataSource = androidLocationDataSource
+                arcGisArView.locationDataSource = locationDataSource
                 arcGisArView.originCamera = Camera(0.0, 0.0, 0.0, 0.0, 90.0, 0.0)
-=======
-                arcGisArView.locationDataSource = locationDataSource
-                arcGisArView.originCamera = Camera(0.0, 0.0, 0.0, 0.0, 0.0, 0.0)
->>>>>>> f8cd6b83
                 arcGisArView.translationTransformationFactor = 1.0
             }
         }
@@ -275,13 +264,8 @@
     private fun redlandsFireHydrantsScene(): () -> ArcGISScene {
         return {
             ArcGISScene("http://www.arcgis.com/home/webscene/viewer.html?webscene=d406d82dbc714d5da146d15b024e8d33").apply {
-<<<<<<< HEAD
-                arcGisArView.locationDataSource = androidLocationDataSource
+                arcGisArView.locationDataSource = locationDataSource
                 arcGisArView.originCamera = Camera(0.0, 0.0, 0.0, 0.0, 90.0, 0.0)
-=======
-                arcGisArView.locationDataSource = locationDataSource
-                arcGisArView.originCamera = Camera(0.0, 0.0, 0.0, 0.0, 0.0, 0.0)
->>>>>>> f8cd6b83
                 arcGisArView.translationTransformationFactor = 1.0
             }
         }
