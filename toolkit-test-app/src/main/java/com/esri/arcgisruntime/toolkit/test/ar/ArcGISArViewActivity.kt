--- conflicted
+++ resolved
@@ -254,11 +254,7 @@
             ArcGISScene().apply {
                 addElevationSource(this)
 
-<<<<<<< HEAD
-                arcGisArView.locationDataSource = null
-=======
                 arcGisArView.locationDataSource = locationDataSource
->>>>>>> 378da0df
                 arcGisArView.originCamera = Camera(0.0, 0.0, 0.0, 0.0, 90.0, 0.0)
                 arcGisArView.translationTransformationFactor = 1.0
             }
