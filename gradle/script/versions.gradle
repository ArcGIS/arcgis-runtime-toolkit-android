--- conflicted
+++ resolved
@@ -23,22 +23,14 @@
         androidMavenGradlePlugin = "2.1"
         dokka = "0.9.18"
         constraintLayout = "1.1.3"
-<<<<<<< HEAD
         multiDex = "2.0.1"
         testRunner = "1.1.0"
-        arCore = "1.8.0"
+        arCore = "1.12.0"
         lifecycle = "2.1.0"
         appcompat = "1.1.0"
         material = "1.0.0"
         vectordrawable = "1.1.0"
         annotation = "1.1.0"
-=======
-        multiDex = "1.0.3"
-        support = "28.0.0"
-        testRunner = "1.0.2"
-        arCore = "1.12.0"
-        lifecycle = "1.1.1"
->>>>>>> 1fcfdd54
     }
     test = ext {
         espresso = "3.1.0"
